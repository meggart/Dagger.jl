--- conflicted
+++ resolved
@@ -278,11 +278,7 @@
 
 export Distribute, distribute
 
-<<<<<<< HEAD
-immutable Distribute{T, N} <: ArrayOp{T, N}
-=======
-struct Distribute{N, T} <: ArrayOp{N, T}
->>>>>>> 3c051c4e
+struct Distribute{T, N} <: ArrayOp{T, N}
     domainchunks
     data::AbstractArray{T,N}
 end
